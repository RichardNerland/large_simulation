--- conflicted
+++ resolved
@@ -523,10 +523,8 @@
     total_isa_payments = np.sum(student.payments) # Undiscounted sum
     
     # PPP-adjusted earnings gain (based on undiscounted lifetime earnings gain)
-<<<<<<< HEAD
     # PPP adjustment is applied to the total *undiscounted nominal* earnings gain.
-=======
->>>>>>> 8c6b4616
+
     ppp_adjusted_earnings_gain = (lifetime_earnings - counterfactual_lifetime_earnings) * impact_params.ppp_multiplier
     
     # Health utility: Fixed value of 3.0 utils, discounted to PV from graduation time.
@@ -534,20 +532,17 @@
     if student.is_graduated:
         # student.actual_years_to_complete is relative to the student's start.
         year_of_health_benefit_realization = student.start_year + student.actual_years_to_complete
-<<<<<<< HEAD
+
         # Health benefit for graduates is a fixed 3.0 utils, discounted to present value.
         # Source/Rationale for 3.0 utils: [Specify, e.g., based on GiveWell's X report/analysis or internal valuation]
-=======
->>>>>>> 8c6b4616
+
         health_utility_pv = 3.0 * ((1 / (1 + impact_params.discount_rate)) ** year_of_health_benefit_realization)
 
     # Migration utility (based on already discounted total_utility_gain)
     migration_utility_pv = 0.0
     if student.is_graduated and not student.is_home:
-<<<<<<< HEAD
+
         # Migration influence calculated on the present value of the student's total utility gain.
-=======
->>>>>>> 8c6b4616
         migration_utility_pv = utility_gains['total_utility_gain'] * impact_params.migration_influence_factor # total_utility_gain is already PV
     
     utility_gains['health_utility_gain'] = health_utility_pv 
